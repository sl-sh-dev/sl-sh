use bridge_adapters::add_builtin;
use bridge_adapters::lisp_adapters::SlFrom;
use compile_state::state::{SloshVm, SloshVmTrait};
use lazy_static::lazy_static;
use mdbook::book::Chapter;
use mdbook::{BookItem, MDBook};
use regex::{Regex, RegexBuilder};
use sl_compiler::load_eval::run_reader;
use sl_compiler::Reader;
use slvm::VMErrorObj::Message;
use slvm::{Interned, VMError, VMResult, Value};
use std::borrow::Cow;
use std::cmp::Ordering;
use std::collections::{BTreeMap, HashMap, HashSet};
use std::error::Error;
use std::fmt::{Debug, Display, Formatter};
use std::fs::File;
use std::io::Write;
use std::path::Path;
use std::path::PathBuf;
use std::string::ToString;
use std::{fs, io};

const USAGE: &str = "usage";
const DESCRIPTION: &str = "description";
const SECTION: &str = "section";
const EXAMPLE: &str = "example";

lazy_static! {
    static ref DOC_REGEX: Regex =
    //TODO PC optional Usage section OR must be auto generated?
    // legacy/builtins.rs L#937
        RegexBuilder::new(r#"(\s*?Usage:(.+?)$\n\n|\s*?)(\S{1}.*)\n\n\s*Section:(.+?)$(\n\n\s*Example:\n(.*)|\s*)"#)
            .multi_line(true)
            .dot_matches_new_line(true)
            .crlf(true)
            .build()
            .unwrap();
    pub static ref EXEMPTIONS: HashSet<&'static str> = {
        let mut exemption_set = HashSet::new();
        exemption_set.insert("version");
        exemption_set.insert("env");
        exemption_set.insert("sh");
        exemption_set.insert("$sh");
        exemption_set.insert("this-fn");
        exemption_set.insert("cons");
        exemption_set.insert("list-append");
        exemption_set.insert("identical?");
        exemption_set.insert("type");
        exemption_set.insert("err");
        exemption_set.insert("call/cc");
        exemption_set.insert("defer");
        exemption_set.insert("on-error");
        exemption_set.insert("while");
        exemption_set.insert("doc-string");
        exemption_set.insert("get");
        exemption_set.insert("mk-err");
        exemption_set.insert("err?");
        exemption_set.insert("ok?");
        exemption_set.insert("return");
        exemption_set.insert("*euid*");
        exemption_set.insert("*last-status*");
        exemption_set.insert("set-prop");
        exemption_set.insert("sizeof-heap-object");
        exemption_set.insert("*int-min*");
        exemption_set.insert("gensym");
        exemption_set.insert("*uid*");
        exemption_set.insert("*int-max*");
        exemption_set.insert("prn");
        exemption_set.insert("pr");
        exemption_set.insert("eprn");
        exemption_set.insert("epr");
        exemption_set.insert("sizeof-value");
        exemption_set.insert("dump-regs");
        exemption_set.insert("dasm");
        exemption_set.insert("load");
        exemption_set.insert("read-all");
        exemption_set.insert("eval");
        exemption_set.insert("*int-bits*");
        exemption_set.insert("get-prop");
        exemption_set.insert("expand-macro");

        // slosh specific colors
        exemption_set.insert("get-rgb-seq");
        exemption_set.insert("bg-color-rgb");
        exemption_set.insert("tok-slsh-form-color");
        exemption_set.insert("tok-slsh-fcn-color");
        exemption_set.insert("tok-default-color");
        exemption_set.insert("tok-sys-command-color");
        exemption_set.insert("tok-sys-alias-color");
        exemption_set.insert("tok-string-color");
        exemption_set.insert("tok-invalid-color");

        exemption_set.insert("*fg-default*");
        exemption_set.insert("*fg-black*");
        exemption_set.insert("*fg-red*");
        exemption_set.insert("*fg-green*");
        exemption_set.insert("*fg-yellow*");
        exemption_set.insert("*fg-blue*");
        exemption_set.insert("*fg-magenta*");
        exemption_set.insert("*fg-cyan*");
        exemption_set.insert("*fg-white*");

        exemption_set.insert("*bg-default*");
        exemption_set.insert("*bg-black*");
        exemption_set.insert("*bg-red*");
        exemption_set.insert("*bg-green*");
        exemption_set.insert("*bg-yellow*");
        exemption_set.insert("*bg-blue*");
        exemption_set.insert("*bg-magenta*");
        exemption_set.insert("*bg-cyan*");
        exemption_set.insert("*bg-white*");

        // default init.slosh
        exemption_set.insert("*ns*");
        exemption_set.insert("__prompt");
        exemption_set.insert("__line_handler");
        exemption_set.insert("get-pwd");
        exemption_set.insert("set-prompt-tail");
        exemption_set.insert("parse-git-branch");
        exemption_set.insert("block");

        // in runtime
        exemption_set.insert("#<remember-me>");

        exemption_set
    };
}

#[derive(Debug, Clone, Eq, Hash, PartialEq)]
enum Namespace {
    Global,
    // Can be adapted when namespaces are added.
    // Other(String),
}

impl Display for Namespace {
    fn fmt(&self, f: &mut Formatter<'_>) -> std::fmt::Result {
        write!(
            f,
            "{}",
            match self {
                Namespace::Global => "global".to_string(),
            }
        )
    }
}

impl Namespace {
    fn add_docs(&self, docs: &mut Vec<SloshDoc>, vm: &mut SloshVm) -> DocResult<()> {
        match self {
            Namespace::Global => {
                for g in vm.globals().clone().keys() {
                    let slosh_doc = SloshDoc::new(*g, vm, self.clone());
                    match slosh_doc {
                        Ok(slosh_doc) => {
                            docs.push(slosh_doc);
                        }
                        Err(e) => match e {
                            DocError::ExemptFromProperDocString { symbol } => {
                                eprintln!("Exempt from proper doc string: {symbol}");
                            }
                            _ => {
                                return Err(e);
                            }
                        },
                    }
                }
            }
        }
        docs.sort();
        Ok(())
    }
}

#[derive(Debug, Clone, Eq, Hash, PartialEq)]
struct DocStringSection {
    usage: Option<String>,
    description: String,
    section: String,
    example: Option<String>,
}

impl Display for DocStringSection {
    fn fmt(&self, f: &mut Formatter<'_>) -> std::fmt::Result {
        let usage = self
            .usage
            .clone()
            .map(|usage| format!("Usage:{}\n\n", usage))
            .unwrap_or_default();
        let example = self
            .example
            .clone()
            .map(|example| format!("Example:\n{}", example))
            .unwrap_or_default();
        write!(
            f,
            "{usage}\n{description}\n\nSection: {section}\n\n{example}",
            usage = usage,
            description = self.description,
            section = self.section,
            example = example,
        )
    }
}

impl DocStringSection {
    pub fn from_symbol(slot: u32, sym: Value, vm: &mut SloshVm) -> DocResult<DocStringSection> {
        let docstring_key = vm.intern_static("doc-string");
        let sym_str = sym.display_value(vm);
        let raw_doc_string = vm
            .get_global_property(slot, docstring_key)
            .and_then(|x| match x {
                Value::String(h) => Some(vm.get_string(h).to_string()),
                Value::StringConst(i) => Some(vm.get_interned(i).to_string()),
                _ => None,
            })
            // return default empty string and have parse_doc_string handle error if no doc provided.
            .unwrap_or_default();
        let backup_usage = slosh_lib::usage(vm, slot, &sym);
        Self::parse_doc_string(Cow::Owned(sym_str), raw_doc_string, backup_usage)
    }

    /// Given the rules for parsing slosh docstrings, parse one! See [`DOC_REGEX`]
    /// for the specification.
    pub fn parse_doc_string(
        symbol: Cow<'_, String>,
        raw_doc_string: String,
        backup_usage: String,
    ) -> DocResult<DocStringSection> {
        let sym_text = symbol.as_str().to_string();
        let cap = DOC_REGEX.captures(raw_doc_string.as_str()).ok_or_else(|| {
            if EXEMPTIONS.contains(symbol.as_str()) {
                DocError::ExemptFromProperDocString {
                    symbol: sym_text.clone(),
                }
            } else {
                DocError::NoDocString {
                    symbol: sym_text.clone(),
                }
            }
        })?;
        let mut usage = cap.get(2).map(|x| x.as_str().trim().to_string());
        if usage.is_none() && !backup_usage.trim().is_empty() {
            usage = Some(backup_usage);
        }
        let description = cap
            .get(3)
            .ok_or_else(|| DocError::DocStringMissingSection {
                symbol: sym_text.clone(),
                section: "Description".to_string(),
            })
            .map(|x| x.as_str().to_string())?;
        let section = cap
            .get(4)
            .ok_or_else(|| DocError::DocStringMissingSection {
                symbol: sym_text,
                section: "Section".to_string(),
            })
            .map(|x| x.as_str().trim().to_string())?;
        let example = cap.get(6).map(|x| x.as_str().trim().to_string());

        Ok(DocStringSection {
            usage,
            description,
            section,
            example,
        })
    }
}

pub trait AsMd {
    fn as_md(&self) -> String;
}

impl AsMd for SloshDoc {
    fn as_md(&self) -> String {
        let mut content = format!(" ### {}\n", self.symbol);
        //content = content + &format!("- type: {}\n", docs.symbol_type);
        //content = content + &format!("- namespace: {}\n", docs.namespace);
        if let Some(usage) = &self.doc_string.usage {
            content += &format!("**Usage:** {}\n\n", usage);
        }
        //content = content + &format!("section: {}\n", docs.doc_string.section);
        content = content + &format!("{}\n", self.doc_string.description);
        if let Some(example) = &self.doc_string.example {
            content += "\n\nExample:\n```\n";
            content += example;
            content += "\n``` \n";
        } else {
            content += "\n\nNo Examples\n";
        }
        content
    }
}

#[derive(Eq, Debug, Clone)]
struct SloshDoc {
    symbol: String,
    symbol_type: String,
    namespace: Namespace,
    doc_string: DocStringSection,
}

impl Display for SloshDoc {
    fn fmt(&self, f: &mut Formatter<'_>) -> std::fmt::Result {
        write!(
            f,
            "{symbol}\nType: {symbol_type}\nNamespace: {namespace}\n\n{doc_string}",
            symbol = self.symbol,
            symbol_type = self.symbol_type,
            namespace = self.namespace,
            doc_string = self.doc_string
        )
    }
}

impl PartialEq for SloshDoc {
    fn eq(&self, other: &Self) -> bool {
        self.fully_qualified_name()
            .eq_ignore_ascii_case(&other.fully_qualified_name())
    }
}

impl PartialOrd for SloshDoc {
    fn partial_cmp(&self, other: &Self) -> Option<Ordering> {
        Some(self.cmp(other))
    }
}

impl Ord for SloshDoc {
    fn cmp(&self, other: &Self) -> Ordering {
        self.fully_qualified_name()
            .cmp(&other.fully_qualified_name())
    }
}

impl SloshDoc {
    fn new(g: Interned, vm: &mut SloshVm, namespace: Namespace) -> DocResult<SloshDoc> {
        let sym = Value::Symbol(g);
        let slot = vm.global_intern_slot(g);
        if let Some(slot) = slot {
            let doc_string = DocStringSection::from_symbol(slot, sym, vm)?;
            let symbol = sym.display_value(vm);
            let symbol_type = sym.display_type(vm).to_string();
            Ok(SloshDoc {
                symbol,
                symbol_type,
                namespace,
                doc_string,
            })
        } else {
            Err(DocError::NoSymbol {
                symbol: sym.display_value(vm).to_string(),
            })
        }
    }

    /// Provide the fully
    pub fn fully_qualified_name(&self) -> String {
        self.namespace.to_string() + "::" + self.symbol.as_ref()
    }

    /// Return an empty documentation map.
    fn nil_doc_map(vm: &mut SloshVm) -> HashMap<Value, Value> {
        let mut map = HashMap::with_capacity(4);
        insert_nil_section(&mut map, USAGE, vm);
        insert_nil_section(&mut map, SECTION, vm);
        insert_nil_section(&mut map, DESCRIPTION, vm);
        insert_nil_section(&mut map, EXAMPLE, vm);
        map
    }
}

enum DocError {
    NoSymbol { symbol: String },
    NoDocString { symbol: String },
    DocStringMissingSection { symbol: String, section: String },
    ExemptFromProperDocString { symbol: String },
}

impl Debug for DocError {
    fn fmt(&self, f: &mut Formatter<'_>) -> std::fmt::Result {
        Display::fmt(self, f)
    }
}

impl Display for DocError {
    fn fmt(&self, f: &mut Formatter<'_>) -> std::fmt::Result {
        let str = match self {
            DocError::NoSymbol { symbol } => {
                format!(
                    "No documentation string provided for symbol {symbol}."
                )
            }
            DocError::NoDocString { symbol } => {
                format!(
                    "Either documentation provided does not conform to conventional layout or no documentation string provided for symbol {symbol} all slosh functions with documentation must have a string that conforms to the conventional layout."
                )
            }
            DocError::ExemptFromProperDocString { symbol } => {
                format!(
                    "No documentation exists for provided symbol {symbol}, this should be rectified."
                )
            }
            DocError::DocStringMissingSection { symbol, section } => {
                format!("Invalid documentation string for symbol {symbol}, missing required section {section:?}")
            }
        }
            .to_string();
        write!(f, "{}", str)
    }
}

impl Error for DocError {}

impl From<DocError> for VMError {
    fn from(value: DocError) -> Self {
        VMError {
            key: "doc",
            obj: Message(value.to_string()),
        }
    }
}

type DocResult<T> = Result<T, DocError>;

fn insert_section(
    map: &mut HashMap<Value, Value>,
    key: &'static str,
    value: String,
    vm: &mut SloshVm,
) {
    let key_const = Value::Keyword(vm.intern_static(key));
    let value_text = vm.alloc_string(value);
    map.insert(key_const, value_text);
}

fn insert_nil_section(map: &mut HashMap<Value, Value>, key: &'static str, vm: &mut SloshVm) {
    let key_const = Value::Keyword(vm.intern_static(key));
    map.insert(key_const, Value::Nil);
}

impl SlFrom<SloshDoc> for HashMap<Value, Value> {
    fn sl_from(value: SloshDoc, vm: &mut SloshVm) -> VMResult<Self> {
        let mut map = Self::with_capacity(4);
        match (value.doc_string.usage, value.doc_string.example) {
            (Some(usage), Some(example)) => {
                insert_section(&mut map, USAGE, usage, vm);
                insert_section(&mut map, EXAMPLE, example, vm);
            }
            (Some(usage), None) => {
                insert_section(&mut map, USAGE, usage, vm);
                insert_nil_section(&mut map, EXAMPLE, vm);
            }
            (None, Some(example)) => {
                insert_section(&mut map, EXAMPLE, example, vm);
                insert_nil_section(&mut map, USAGE, vm);
            }
            (None, None) => {
                insert_nil_section(&mut map, EXAMPLE, vm);
                insert_nil_section(&mut map, USAGE, vm);
            }
        }
        insert_section(&mut map, SECTION, value.doc_string.section, vm);
        insert_section(&mut map, DESCRIPTION, value.doc_string.description, vm);
        Ok(map)
    }
}

impl SlFrom<SloshDoc> for Value {
    fn sl_from(value: SloshDoc, vm: &mut SloshVm) -> VMResult<Self> {
        let map = HashMap::sl_from(value, vm)?;
        Ok(vm.alloc_map(map))
    }
}

fn doc_map(vm: &mut SloshVm, registers: &[Value]) -> VMResult<Value> {
    let mut i = registers.iter();
    match (i.next(), i.next()) {
        (Some(Value::Symbol(g)), None) => {
<<<<<<< HEAD
            // Pause GC so that we don't wind up collecting any strings used to build the doc map
            // before they get rooted via the map.
=======
>>>>>>> a42443a9
            vm.pause_gc();
            let res = match SloshDoc::new(*g, vm, Namespace::Global) {
                Ok(slosh_doc) => Value::sl_from(slosh_doc, vm),
                Err(DocError::ExemptFromProperDocString { symbol: _ }) => {
                    let map = SloshDoc::nil_doc_map(vm);
                    Ok(vm.alloc_map(map))
                }
                Err(e) => Err(VMError::from(e)),
            };
<<<<<<< HEAD
            // Unpause GC, this MUST happen so no early returns (looking at you ?).
=======
>>>>>>> a42443a9
            vm.unpause_gc();
            res
        }
        _ => Err(VMError::new_vm("takes one argument (symbol)".to_string())),
    }
}

/// Each doc has a tag in its `Section:` definition by convention that logically groups functions.
/// Using a HashMap store the section tags as keys and add all slosh docs from to a vector as a value
/// corresponding to its section.
fn get_docs_by_section(vm: &mut SloshVm) -> HashMap<String, Vec<SloshDoc>> {
    let mut docs_by_section: HashMap<String, Vec<SloshDoc>> = HashMap::new();
    let mut docs: Vec<SloshDoc> = vec![];
    Namespace::Global.add_docs(&mut docs, vm).unwrap();
    docs.sort();
    for d in docs {
        let d = d.clone();
        let section = d.doc_string.section.clone();
        docs_by_section.entry(section).or_default().push(d);
    }
    docs_by_section
}

fn build_symbols_list(
    docs_by_section: &BTreeMap<String, Vec<SloshDoc>>,
    namer: fn(&str, &SloshDoc) -> String,
) -> BTreeMap<String, String> {
    let mut map = BTreeMap::new();
    for (section, v) in docs_by_section.iter() {
        let mut list = "".to_string();
        let len = v.len();
        for (i, docs) in v.iter().enumerate() {
            let name = namer(section.as_ref(), docs);
            list += &name;

            if i + 1 != len {
                list += ", ";
            }
        }
        list += "\n";
        map.insert(section.to_string(), list);
    }
    map
}

fn symbol_and_capitalized_symbol(doc: &SloshDoc) -> (String, String) {
    let sym = doc.symbol.clone();
    let cap: String = sym
        .chars()
        .filter(|c| c.is_alphabetic() || *c == '-')
        .collect();
    (sym, cap)
}

fn name_for_all_page(section: &str, doc: &SloshDoc) -> String {
    let (s, t) = symbol_and_capitalized_symbol(doc);
    format!("[{}]({section}.html#{})", s, t)
}

fn name_for_section_page(_section: &str, doc: &SloshDoc) -> String {
    let (s, t) = symbol_and_capitalized_symbol(doc);
    format!("[{}](#{})", s, t)
}

fn build_all_slosh_forms_listing_chapter(
    docs_by_section: &BTreeMap<String, Vec<SloshDoc>>,
) -> VMResult<Chapter> {
    let mut all_content = "# Slosh Forms\n\n".to_string();

    let sections_len = docs_by_section.keys().len();
    let mut list = "List of sections: \n\n".to_string();
    for (i, section) in docs_by_section.keys().enumerate() {
        list = list + &format!("[{}](#section-{})", section, section);
        if i + 1 != sections_len {
            list += ", ";
        }
    }
    list += "\n\n";
    all_content += &list;

    let list = build_symbols_list(docs_by_section, name_for_all_page);
    for (section, content) in list {
        let header = format!("## Section: {} \n\n", section);
        all_content += &(header + &content);
    }

    let p = make_file("all", &all_content)
        .map_err(|e| VMError::new_vm(format!("Failed to write to file: {e}.")))?;

    Ok(Chapter::new("All", all_content, p, vec![]))
}

fn build_each_docs_section_chapter(
    docs_by_section: &BTreeMap<String, Vec<SloshDoc>>,
) -> VMResult<Vec<Chapter>> {
    let mut sections_as_md_text: BTreeMap<String, String> = BTreeMap::new();
    let lists = build_symbols_list(docs_by_section, name_for_section_page);
    for (section, v) in docs_by_section {
        let mut content = lists.get(section).unwrap().to_owned() + "\n";
        for docs in v {
            content = content + &docs.as_md();
        }
        content += "\n";

        sections_as_md_text.insert(section.to_string(), content.clone());
    }

    let mut chapters = vec![];
    for (section, list) in sections_as_md_text.iter() {
        let mut content = format!("## {}\n\n", section);

        let file = format!("src/section-docs/{}.md", section);
        // If there is a section file header include it for preprocessing.
        if fs::metadata(&file).is_ok() {
            content = content + &format!("{{{{ #include section-docs/{}.md }}}}\n\n\n", section);
        }

        let header = "\n\nList of symbols: \n\n".to_string();
        content = content + &header + &list;

        let path = make_file(section, &content)
            .map_err(|e| VMError::new_vm(format!("Failed to write to file: {e}.")))?;
        let capped = capitalize_first(section);
        let section_chapter = Chapter::new(&capped, content.clone(), &path, vec![]);
        chapters.push(section_chapter);
    }
    Ok(chapters)
}

fn build_doc(vm: &mut SloshVm, registers: &[Value]) -> VMResult<Value> {
    let mut i = registers.iter();
    let next = i.next();
    let path = match next {
        None => Err(VMError::new_vm("takes one argument (filepath)".to_string())),
        Some(v) => match v {
            Value::String(s) => Ok(vm.get_string(*s)),
            Value::StringConst(i) => Ok(vm.get_interned(*i)),
            _ => Err(VMError::new_vm(
                "argument must be a string to a valid filepath".to_string(),
            )),
        },
    }?;

    let path_buf: PathBuf = path.into();
    let mut md = MDBook::load(path_buf.clone()).expect("Unable to load the book");

    let mut reader = Reader::from_string(r#"(load "core.slosh")"#.to_string(), vm, "", 1, 0);
    _ = run_reader(&mut reader).unwrap();

    // Add a separator and a title for the new autogenerated section.
    md.book.push_item(BookItem::Separator);
    md.book
        .push_item(BookItem::PartTitle("Slosh Forms".to_string()));

    // get docs by section and then make sure the docs are in alphabetical order
    let docs_by_section_unsorted = get_docs_by_section(vm);
    // use a BTreeMap so the sections are in alphabetical order as well as the SloshDoc vec.
    let mut docs_by_section = BTreeMap::new();
    for (s, mut v) in docs_by_section_unsorted {
        v.sort();
        docs_by_section.insert(s, v);
    }

    // First chapter introduces each section and lists all the symbols in that section.
    let all_chapter = build_all_slosh_forms_listing_chapter(&docs_by_section)?;
    md.book.push_item(BookItem::Chapter(all_chapter));

    // Each subsequent chapter is a section with a list of all of the symbols in that section
    // followed by a complete list of the documentation for each symbol in that section.
    let chapters = build_each_docs_section_chapter(&docs_by_section)?;
    for chapter in chapters {
        md.book.push_item(BookItem::Chapter(chapter));
    }

    md.build().expect("Building failed");
    Ok(Value::Nil)
}

fn make_file(name: impl AsRef<Path>, content: &str) -> io::Result<PathBuf> {
    //TODO I do not understand why have to both pass the file contents and have a md file
    // and if I do not have the md file i get a no parents error?
    let filename = format!("{}.md", name.as_ref().display()).into();
    let mut file_0 = File::create(&filename)?;
    writeln!(file_0, "{}", content)?;
    File::flush(&mut file_0)?;
    Ok(filename)
}

fn capitalize_first(s: &str) -> String {
    let mut c = s.chars();
    match c.next() {
        None => String::new(),
        Some(f) => f.to_uppercase().collect::<String>() + c.as_str(),
    }
}

fn get_exemptions(vm: &mut SloshVm, registers: &[Value]) -> VMResult<Value> {
    if !registers.is_empty() {
        return Err(VMError::new_vm(
            "get-exemptions: takes no arguments".to_string(),
        ));
    }
    let mut exemptions = EXEMPTIONS.iter().copied().collect::<Vec<&str>>();
    exemptions.sort();
    let exemptions = exemptions
        .iter()
        .map(|x| Value::Symbol(vm.intern(x)))
        .collect::<Vec<Value>>();
    Ok(vm.alloc_vector(exemptions))
}

fn get_globals_sorted(vm: &mut SloshVm, registers: &[Value]) -> VMResult<Value> {
    if !registers.is_empty() {
        return Err(VMError::new_vm(
            "get-globals-sorted: takes no arguments".to_string(),
        ));
    }
    let mut result = BTreeMap::new();
    for g in vm.globals().keys() {
        let sym = Value::Symbol(*g);
        let val: String = sym.display_value(vm);
        result.insert(val, sym);
    }
    let v = result.values().cloned().collect();
    Ok(vm.alloc_vector(v))
}

pub fn add_builtins(env: &mut SloshVm) {
    add_builtin(
        env,
        "doc-map",
        doc_map,
        "Usage: (doc-map symbol)

Returns documentation for given symbol as map. Keyword is a documentation fragment
(usage, section, description, example) and value is text describing given fragment.

Section: doc

Example:
#t
",
    );

    add_builtin(
        env,
        "build-doc",
        build_doc,
        "Usage: (build-doc valid-filepath)

Uses mdbook to build the documentation for the given book.

Section: doc

Example:
#t
",
    );

    add_builtin(
        env,
        "get-globals-sorted",
        get_globals_sorted,
        "Usage: (get-globals-sorted)

Return a vector containing all the symbols currently defined globally in sorted order (alphanumerically).

Section: doc
",
    );

    add_builtin(
        env,
        "get-exemptions",
        get_exemptions,
        "Usage: (get-exemptions)

Return a vector containing all the symbols currently exempted from docs
(so the build passes), Ideally this will be 0.

Section: doc
",
    );
}

#[cfg(test)]
mod test {
    use super::*;
    use compile_state::state::new_slosh_vm;
    use sl_compiler::Reader;
    use slosh_lib::{run_reader, set_builtins_shell, set_initial_load_path, ENV};
    use std::collections::BTreeMap;
    use std::ops::DerefMut;
    use tempdir::TempDir;

    #[test]
    fn exec_global_slosh_tests_in_rust() {
        // create home dir
        let tmp_dir = TempDir::new("test_load_path").unwrap();
        let home_dir = tmp_dir.path().to_str();
        let home_path = home_dir.unwrap().to_string();

        temp_env::with_var("HOME", home_dir, || {
            ENV.with(|env| {
                let mut vm = env.borrow_mut();
                set_builtins_shell(vm.deref_mut());
                set_initial_load_path(vm.deref_mut(), vec![&home_path]);
                let mut reader =
                    Reader::from_string(r#"(load "core.slosh")"#.to_string(), &mut vm, "", 1, 0);
                _ = run_reader(&mut reader).unwrap();

                let mut docs: Vec<SloshDoc> = vec![];
                Namespace::Global.add_docs(&mut docs, &mut vm).unwrap();
                docs.sort();
                for d in docs {
                    if let Some(example) = d.doc_string.example {
                        let symbol = d.symbol;
                        println!("{} ===============================", symbol);
                        println!("Should Run test for: {}", symbol);
                        if symbol == "fs-exists?" {
                            continue;
                        }
                        println!("Code:\n{}", example);
                        let mut reader = Reader::from_string(example, &mut vm, "", 1, 0);
                        let val = run_reader(&mut reader).unwrap();
                        println!("{}:\n{:?}", symbol, val);
                        assert!(!matches!(val, Value::Error(_)));
                        println!("{} ===============================", symbol);
                    }
                }
            })
        });
    }

    #[test]
    fn list_slosh_functions() {
        let mut vm = new_slosh_vm();
        set_builtins_shell(&mut vm);
        for (g, _) in vm.globals() {
            let sym = Value::Symbol(*g);
            let symbol = sym.display_value(&vm);
            let symbol_type = sym.display_type(&vm).to_string();
            println!("{}: {}", symbol, symbol_type);
        }
    }

    #[test]
    fn test_global_slosh_docs_formatted_properly() {
        let mut env = new_slosh_vm();
        set_builtins_shell(&mut env);

        let mut docs: Vec<SloshDoc> = vec![];
        Namespace::Global.add_docs(&mut docs, &mut env).unwrap();
        for d in docs {
            assert!(d.doc_string.usage.is_some(), "All global builtins must have a usage section, because it can NOT be inferred from the environment: {}.", d.symbol);
        }
    }

    lazy_static! {
        static ref REGEX_TEST_CASES: BTreeMap<(bool, &'static str), &'static str> = {
            let mut set = BTreeMap::new();

            set.insert(
                (true, "no whitespace around content"),
                "Usage: (defmacro name doc_string? argument_list body)

Create a macro and bind it to a symbol in the current scope.

Section: core

Example:
(def test-mac-x 2)",
            );

            set.insert(
                (true, "newlines at beginning and end"),
                "
Usage: (defmacro name doc_string? argument_list body)

Create a macro and bind it to a symbol in the current scope.

Section: core

Example:
(def test-mac-x 2)
",
            );

            set.insert(
                (true, "mixed whitespace at beginning and end"),
                "

  Usage: (defmacro name doc_string? argument_list body)

Create a macro and bind it to a symbol in the current scope.

Section: core

Example:
(def test-mac-x 2)


    ",
            );

            set.insert(
                (true, "no usage, no whitespace around content"),
                "Create a macro and bind it to a symbol in the current scope.

Section: core

Example:
(def test-mac-x 2)",
            );

            set.insert(
                (true, "no usage, newlines at beginning and end"),
                "
Create a macro and bind it to a symbol in the current scope.

Section: core

Example:
(def test-mac-x 2)
",
            );

            set.insert(
                (true, "no usage, mixed whitespace at beginning and end"),
                "

   Create a macro and bind it to a symbol in the current scope.

Section: core

Example:
(def test-mac-x 2)


    ",
            );

            set.insert(
                (true, "no whitespace around content"),
                "Usage: (defmacro name doc_string? argument_list body)

    Create a macro and bind it to a symbol in the current scope.

    Section: core

    Example:
    (def test-mac-x 2)",
            );

            set.insert(
                (true, "newlines at beginning and end"),
                "
 Usage: (defmacro name doc_string? argument_list body)

Create a macro and bind it to a symbol in the current scope.

Section:
core

Example:
(def test-mac-x 2)
",
            );

            set.insert(
                (true, "mixed whitespace at beginning and end"),
                "

  Usage: (defmacro name doc_string? argument_list body)

Create a macro and bind it to a symbol in the current scope.

Section: core


    Example:
(def test-mac-x 2)


    ",
            );

            set.insert(
                (true, "no usage, extra whitespace around content"),
                "Create a macro and bind it to a symbol in the current scope.

    Section: core

    Example:
    (def test-mac-x 2)",
            );

            set.insert(
                (
                    false,
                    "no description, no usage, no example, newlines at beginning and end",
                ),
                "

Section:
core
",
            );

            set.insert(
                (true, "no usage, no example, newlines at beginning and end, extra whitespace around content."),
                "
    Create a macro and bind it to a symbol in the current scope.

    Section:
    core

",
            );

            set.insert(
                (true, "no usage, mixed whitespace at beginning and end, extra whitespace around content."),
                "

   Create a macro and bind it to a symbol in the current scope.

Section: core

    Example:
(def test-mac-x 2)


    ",
            );

            set.insert(
                (
                    false,
                    "no usage, no section, mixed whitespace at beginning and end, extra whitespace around content.",
                ),
                "

   Create a macro and bind it to a symbol in the current scope.

core

    Example:
(def test-mac-x 2)


    ",
            );

            set.insert(
                (true, "str-sub test"),
                " Usage: (str-sub string start [length]) -> string\n\n Return a substring from a string given start (0 based) and optional length.\n If length is 0 or not provided produces the r
est of the string from start to\n string end.\n\n Section: string\n\n Example:\n (test::assert-equal \"string\" (str-sub \"stringxxxyyyxxxsome\" 0 6))\n (test::assert-equal \"some\" (str-sub
 \"stringxxxyyyxxxsome\" 15 4))\n (test::assert-equal \"yyy\" (str-sub \"stringxxxyyyxxxsome\" 9 3))\n (test::assert-equal \"some\" (str-sub \"stringxxxyyyxxxsome\" 15))\n",
            );

            set
        };
    }

    #[test]
    fn test_doc_string_regex() {
        for ((result, label), test_case) in REGEX_TEST_CASES.iter() {
            let fake_symbol = Cow::Owned("fake-symbol".to_string());
            match DocStringSection::parse_doc_string(
                fake_symbol,
                test_case.to_string(),
                "".to_string(),
            ) {
                ok @ Ok(_) => {
                    assert_eq!(
                        ok.is_ok(),
                        *result,
                        "Case: {},  Regex succeeded but should not have with test case: {}!",
                        label,
                        test_case
                    );
                }
                ref err @ Err(_) => {
                    assert_ne!(
                        err.is_err(),
                        *result,
                        "Case: {}, Regex failed but should not have, got err ({:?}) with tests case: {}!",
                        label,
                        err,
                        test_case
                    );
                }
            }
        }
    }
}<|MERGE_RESOLUTION|>--- conflicted
+++ resolved
@@ -479,11 +479,8 @@
     let mut i = registers.iter();
     match (i.next(), i.next()) {
         (Some(Value::Symbol(g)), None) => {
-<<<<<<< HEAD
             // Pause GC so that we don't wind up collecting any strings used to build the doc map
             // before they get rooted via the map.
-=======
->>>>>>> a42443a9
             vm.pause_gc();
             let res = match SloshDoc::new(*g, vm, Namespace::Global) {
                 Ok(slosh_doc) => Value::sl_from(slosh_doc, vm),
@@ -493,12 +490,10 @@
                 }
                 Err(e) => Err(VMError::from(e)),
             };
-<<<<<<< HEAD
             // Unpause GC, this MUST happen so no early returns (looking at you ?).
-=======
->>>>>>> a42443a9
             vm.unpause_gc();
             res
+
         }
         _ => Err(VMError::new_vm("takes one argument (symbol)".to_string())),
     }
