<<<<<<< HEAD
=======
; Mirror basic math into root so no need to import math everywhere.
(def + (doc 'math::+) math::+)
(def - (doc 'math::-) math::-)
(def / (doc 'math::/) math::/)
(def * (doc 'math::*) math::*)
(def % (doc 'math::%) math::%)

>>>>>>> b2c8dd6a
(def prim-print-backtrace (fn (backtrace)
(def first (fn
    (obj)
    (if (vec? obj) (if (vec-empty? obj) nil (vec-nth obj 0))
        (list? obj) (car obj)
        (err "Not a vector or list"))))
(def rest (fn
    (obj)
    (if (vec? obj) (vec-slice obj 1)  ; XXX deal with empty vector (don't make it nil).
        (list? obj) (cdr obj)
        (err "Not a vector or list"))))

    (if (not (vec-empty? backtrace))
        ((fn :no-recur (b file line col)
          (print (if (set! file (meta-file-name b)) file "??????") ":\t"
               "line " (if (set! line (meta-line-no b)) line "??") ":\t"
               "column " (if (set! col (meta-column-no b)) col "??") "\n")
          (recur (rest backtrace)))(first backtrace) nil nil nil))))

(def prim-print-error (fn (error)
    (if (= :error (car error))
        (do
            (println (car (cdr error)))
            (prim-print-backtrace (car (cdr (cdr error)))))
        (err "Not an error!"))))

(def load-std-file (fn (file)
                       ((fn (result)
                       (set! result (get-error (load file)))
                       (if (= :error (car result))
                           (do
                            (println "Error reading " file ":")
                            (prim-print-error result))))nil)))

; core should be loaded into the root namespace (ie it does not set a namespace).
(load-std-file "core.lisp")


(defn error-stack-on
"Currently a no-op, used to turn on error stacks.

Section: core

Example:
; no-op
(error-stack-on)
"
      () nil)

(defn error-stack-off
"Currently a no-op, used to turn off error stacks.

Section: core

Example:
; no-op
(error-stack-off)
"
      () nil)

; For compat.
(defmacro progn
"Synonym for 'do', use it instead (this is depricated).

Section: core

Example:
;see do
t
"
  (&rest args) `(do ,@args))

(def *last-status* 0)
(def *last-command* "")

(def *repl-settings* (make-hash))
(hash-set! *repl-settings* :keybindings :emacs)

(load-std-file "seq.lisp")
(load-std-file "shell-read.lisp")
(load-std-file "struct.lisp")
(load-std-file "iterator.lisp")


(load-std-file "test.lisp")
(load-std-file "lib.lisp")
(load-std-file "shell.lisp")
;;; *std-lib-syms-hash* must be the symbol defined
;;; in the sl-sh standard library. In order to increase speed of ns-auto-export
;;; a list of all symbols in the standard library is pre-computed by iterating
;;; over each namespace in (ns-list), and calling it with (ns-symbols) and
;;; adding that to a hash map, using it as a set to test for membership.
;;; In order for this set of symbols to be complete the calls to (ns-list)
;;; and (ns-symbols) must be done after all symbols and the namespaces they're
;;; defined in have been called.
(def *std-lib-syms-hash* (iterator::reduce
                          (fn (fst nxt)
                                (iterator::reduce (fn (fst x)
                                            (hash-set! fst x nxt))
                                        fst
                                        (ns-symbols nxt)))
                          (make-hash)
                          (ns-list)))

; Do not leave this stuff laying around the root scope.
(undef prim-print-backtrace)
(undef prim-print-error)

(if (ns-exists? 'user) (ns-enter 'user) (ns-create 'user))

(if (def? *load-slshrc*)
  (do
    (def config-file "${HOME}/.config/sl-sh/slshrc")
    (if (not (fs-exists? config-file)) (write-string (open config-file :create) *slshrc-src*))

    ((fn (result)
        (set! result (get-error (load "slshrc")))
            (if (= :error (car result))
                (do
                    (println "Error loading config file: " file ":")
                    (prim-print-error result))))nil)))

(if (def? *interactive*)
  (do
    (if (not (def? repl))(def repl shell::repl))
    (repl)))

(if (def? *run-script*)
  (do
    (def result (get-error (load *run-script*)))
    (if (= :error (car result))
      (shell::print-error result))))
<|MERGE_RESOLUTION|>--- conflicted
+++ resolved
@@ -1,5 +1,3 @@
-<<<<<<< HEAD
-=======
 ; Mirror basic math into root so no need to import math everywhere.
 (def + (doc 'math::+) math::+)
 (def - (doc 'math::-) math::-)
@@ -7,7 +5,6 @@
 (def * (doc 'math::*) math::*)
 (def % (doc 'math::%) math::%)
 
->>>>>>> b2c8dd6a
 (def prim-print-backtrace (fn (backtrace)
 (def first (fn
     (obj)
