--- conflicted
+++ resolved
@@ -1,10 +1,6 @@
 [package]
 name = "sl-sh"
-<<<<<<< HEAD
-version = "0.9.32"
-=======
-version = "0.9.33"
->>>>>>> b2c8dd6a
+version = "0.9.34"
 authors = ["Steven Stanfield <stanfield@scarecrowtech.com>"]
 edition = "2018"
 
