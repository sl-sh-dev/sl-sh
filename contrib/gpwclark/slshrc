--- conflicted
+++ resolved
@@ -15,13 +15,7 @@
 	(hash-set! *repl-settings* :keybindings :vi)
 	(hash-set! *repl-settings* :vi_esc_sequence '("jk" 200))
 
-<<<<<<< HEAD
-	;;TODO when shell.lisp set-tok-colors is working use the .g-color-rgb fcns
-	;; to set colors instead of the basic colors defined in shell.
-	(hash-set! *repl-settings* :vi-normal-prompt-prefix (str shell::*fg-yellow* "[N] :: " shell::*fg-default*))
-=======
 	(hash-set! *repl-settings* :vi-normal-prompt-prefix (str (fg-color-rgb 0 204 0) "[N] :: " shell::*fg-default*))
->>>>>>> ef0ce18a
 
 	;; syntax highlighting
 	(syntax-on)
