use std::env;
use std::ffi::CStr;
use std::fs::create_dir_all;
use std::io;
use std::os::unix::process::CommandExt;
use std::process::{Command, Stdio};

use libc::uid_t;
use nix::sys::signal::{self, SigHandler, Signal};
use nix::unistd::{gethostname, Uid};

use crate::builtins::load;
use crate::environment::*;
use crate::types::*;

fn load_user_env(environment: &mut Environment, home: &str, loadrc: bool, repl: bool) {
    let uid = Uid::current();
    let euid = Uid::effective();
    env::set_var("UID", format!("{}", uid));
    env::set_var("EUID", format!("{}", euid));
    let mut interned_sym = environment.interner.intern("*uid*");
    let data = Expression::alloc_data(ExpEnum::Int(uid_t::from(uid) as i64));
    environment.insert_into_root_scope(interned_sym, data);
    interned_sym = environment.interner.intern("*euid*");
    let data = Expression::alloc_data(ExpEnum::Int(uid_t::from(euid) as i64));
    environment.insert_into_root_scope(interned_sym, data);

    let load_path = vec![Expression::alloc_data(ExpEnum::String(
        environment
            .interner
            .intern(&format!("{}/.config/sl-sh", home))
            .into(),
        None,
    ))];
    let data = Expression::with_list(load_path);
    environment.root_scope.borrow_mut().insert_with_doc(
        environment.interner.intern("*load-path*"),
        data,
        Some(
            "Usage: (set '*load-path* '(\"/path/one\" \"/path/two\"))

Set the a list of paths to search for loading scripts with the load form.

Section: scripting

Example:
;(set '*load-path '(\"/path\"))
;(load \"script-in-path\")
t
"
            .to_string(),
        ),
    );
    if loadrc {
        environment.root_scope.borrow_mut().insert(
            environment.interner.intern("*load-slshrc*"),
            Expression::make_true(),
        );
    }
    if repl {
        environment.root_scope.borrow_mut().insert(
            environment.interner.intern("*interactive*"),
            Expression::make_true(),
        );
    }
    if let Err(err) = load(environment, "slsh-std.lisp") {
        eprintln!(
            "WARNING: Failed to load standard lib script slsh-std.lisp: {}",
            err
        );
    }
}

pub fn start_interactive(is_tty: bool) -> i32 {
    // Initialize the HOST variable
    let mut hostname = [0_u8; 512];
    env::set_var(
        "HOST",
        &gethostname(&mut hostname)
            .ok()
            .map_or_else(|| "?".into(), CStr::to_string_lossy)
            .as_ref(),
    );
    if let Ok(dir) = env::current_dir() {
        env::set_var("PWD", dir);
    }
    let mut home = match env::var("HOME") {
        Ok(val) => val,
        Err(_) => ".".to_string(),
    };
    if home.ends_with('/') {
        home = home[..home.len() - 1].to_string();
    }
    let config_dir = format!("{}/.config/sl-sh", home);
    if let Err(err) = create_dir_all(&config_dir) {
        eprintln!(
            "WARNING: Unable to create config directory: {}- {}",
            config_dir, err
        );
    }
    let share_dir = format!("{}/.local/share/sl-sh", home);
    if let Err(err) = create_dir_all(&share_dir) {
        eprintln!(
            "WARNING: Unable to create share directory: {}- {}",
            share_dir, err
        );
    }
    let mut environment = build_default_environment();
    if !is_tty {
        // XXX TODO- maybe supresse printing the prompt in this case?
        environment.is_tty = false;
        // XXX- do we want this?  Probably not.
        //environment.do_job_control = false;
        environment.root_scope.borrow_mut().insert(
            environment.interner.intern("*repl-std-only*"),
            Expression::make_true(),
        );
    }
<<<<<<< HEAD
    let mut environment = build_default_environment();
    environment.do_job_control = false;
    environment.is_tty = false;
    load_user_env(&mut environment, &home, true, false);

    let mut input = String::new();
    loop {
        match io::stdin().read_line(&mut input) {
            Ok(0) => return 0,
            Ok(_n) => {
                let input = input.trim();
                let ast = read(&mut environment, input, None, true);
                match ast {
                    Ok(ast) => {
                        match eval(&mut environment, ast) {
                            Ok(exp) => {
                                match &exp.get().data {
                                    ExpEnum::Nil => { /* don't print nil */ }
                                    ExpEnum::Process(_) => { /* should have used stdout */ }
                                    _ => {
                                        if let Err(err) = exp.write(&mut environment) {
                                            eprintln!("Error writing result: {}", err);
                                        }
                                    }
                                }
                            }
                            Err(err) => eprintln!("{}", err),
                        }
                    }
                    Err(err) => eprintln!("{:?}", err),
                }
            }
            Err(error) => {
                eprintln!("ERROR reading stdin: {}", error);
                return 66;
            }
        }
        if environment.exit_code.is_some() {
            break;
        }
    }
=======
    load_user_env(&mut environment, &home, true, true);
>>>>>>> b2c8dd6a
    if environment.exit_code.is_some() {
        environment.exit_code.unwrap()
    } else {
        0
    }
}

fn parse_one_run_command_line(input: &str, nargs: &mut Vec<String>) {
    let mut in_string = false;
    let mut in_stringd = false;
    let mut token = String::new();
    let mut last_ch = ' ';
    for ch in input.chars() {
        if ch == '\'' && last_ch != '\\' {
            in_string = !in_string;
            if !in_string {
                nargs.push(token);
                token = String::new();
            }
            last_ch = ch;
            continue;
        }
        if ch == '"' && last_ch != '\\' {
            in_stringd = !in_stringd;
            if !in_stringd {
                nargs.push(token);
                token = String::new();
            }
            last_ch = ch;
            continue;
        }
        if in_string || in_stringd {
            token.push(ch);
        } else if ch == ' ' {
            if !token.is_empty() {
                nargs.push(token);
                token = String::new();
            }
        } else {
            token.push(ch);
        }
        last_ch = ch;
    }
    if !token.is_empty() {
        nargs.push(token);
    }
}

pub fn run_one_command(command: &str, args: &[String]) -> Result<(), LispError> {
    // Try to make sense out of whatever crap we get (looking at you fzf-tmux)
    // and make it work.
    let mut nargs: Vec<String> = Vec::new();
    parse_one_run_command_line(command, &mut nargs);
    for arg in args {
        parse_one_run_command_line(&arg, &mut nargs);
    }

    if !nargs.is_empty() {
        let mut com = Command::new(&nargs[0]);
        if nargs.len() > 1 {
            com.args(&nargs[1..]);
        }
        com.stdout(Stdio::inherit())
            .stderr(Stdio::inherit())
            .stdin(Stdio::inherit());

        unsafe {
            com.pre_exec(|| -> io::Result<()> {
                signal::signal(Signal::SIGINT, SigHandler::SigDfl).unwrap();
                signal::signal(Signal::SIGHUP, SigHandler::SigDfl).unwrap();
                signal::signal(Signal::SIGTERM, SigHandler::SigDfl).unwrap();
                Ok(())
            });
        }

        let mut proc = com.spawn()?;
        proc.wait()?;
    }
    Ok(())
}

pub fn run_one_script(command: &str, args: &[String]) -> i32 {
    let mut environment = build_default_environment();
    environment.do_job_control = false;
    let mut home = match env::var("HOME") {
        Ok(val) => val,
        Err(_) => ".".to_string(),
    };
    if home.ends_with('/') {
        home = home[..home.len() - 1].to_string();
    }
    environment.root_scope.borrow_mut().insert(
        environment.interner.intern("*run-script*"),
        Expression::alloc_data(ExpEnum::String(
            environment.interner.intern(command).into(),
            None,
        )),
    );

    let mut exp_args: Vec<Expression> = Vec::with_capacity(args.len());
    for a in args {
        exp_args.push(Expression::alloc_data(ExpEnum::String(
            environment.interner.intern(a).into(),
            None,
        )));
    }
    let data = Expression::with_list(exp_args);
    environment
        .root_scope
        .borrow_mut()
        .insert(environment.interner.intern("args"), data);
    load_user_env(&mut environment, &home, false, false);
    if let Err(err) = reap_procs(&environment) {
        eprintln!("Error reaping procs after running {}: {}", command, err);
    }
    if environment.exit_code.is_some() {
        environment.exit_code.unwrap()
    } else {
        0
    }
}<|MERGE_RESOLUTION|>--- conflicted
+++ resolved
@@ -116,51 +116,7 @@
             Expression::make_true(),
         );
     }
-<<<<<<< HEAD
-    let mut environment = build_default_environment();
-    environment.do_job_control = false;
-    environment.is_tty = false;
-    load_user_env(&mut environment, &home, true, false);
-
-    let mut input = String::new();
-    loop {
-        match io::stdin().read_line(&mut input) {
-            Ok(0) => return 0,
-            Ok(_n) => {
-                let input = input.trim();
-                let ast = read(&mut environment, input, None, true);
-                match ast {
-                    Ok(ast) => {
-                        match eval(&mut environment, ast) {
-                            Ok(exp) => {
-                                match &exp.get().data {
-                                    ExpEnum::Nil => { /* don't print nil */ }
-                                    ExpEnum::Process(_) => { /* should have used stdout */ }
-                                    _ => {
-                                        if let Err(err) = exp.write(&mut environment) {
-                                            eprintln!("Error writing result: {}", err);
-                                        }
-                                    }
-                                }
-                            }
-                            Err(err) => eprintln!("{}", err),
-                        }
-                    }
-                    Err(err) => eprintln!("{:?}", err),
-                }
-            }
-            Err(error) => {
-                eprintln!("ERROR reading stdin: {}", error);
-                return 66;
-            }
-        }
-        if environment.exit_code.is_some() {
-            break;
-        }
-    }
-=======
     load_user_env(&mut environment, &home, true, true);
->>>>>>> b2c8dd6a
     if environment.exit_code.is_some() {
         environment.exit_code.unwrap()
     } else {
