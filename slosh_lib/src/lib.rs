extern crate sl_liner;

use std::cell::RefCell;
use std::ffi::OsString;
use std::fmt::Debug;
use std::fs::{create_dir_all, File};
use std::io::{BufRead, ErrorKind, Write};
use std::ops::DerefMut;
use std::path::{Path, PathBuf};
use std::sync::Arc;
use std::{env, fs};

pub use sl_compiler::{compile, Reader};

use slvm::opcodes::*;

use compile_state::state::*;
use sl_compiler::reader::*;

use bridge_adapters::add_builtin;
use builtins::collections::setup_collection_builtins;
use builtins::conversions::add_conv_builtins;
use builtins::fs_meta::add_fs_meta_builtins;
use builtins::fs_temp::add_fs_temp_builtins;
use builtins::io::add_io_builtins;
use builtins::math::add_math_builtins;
use builtins::print::{add_print_builtins, display_value};
use builtins::rand::add_rand_builtins;
use builtins::string::add_str_builtins;
use builtins::{add_global_value, add_misc_builtins};
use sl_liner::vi::AlphanumericAndVariableKeywordRule;
use sl_liner::{keymap, ColorClosure, Context, Prompt};

mod completions;
pub mod debug;
mod liner_rules;

pub use sl_compiler::load_eval::load_one_expression;
pub use sl_compiler::load_eval::run_reader;
mod shell_builtins;

use crate::completions::ShellCompleter;
use crate::liner_rules::make_editor_rules;
use crate::shell_builtins::add_shell_builtins;
use debug::*;
use shell::config::get_config;
use shell::platform::{Platform, Sys, STDIN_FILENO};
use sl_compiler::load_eval::{add_load_builtins, load_internal, SLSHRC};
use sl_compiler::pass1::pass1;
use slvm::{VMError, VMResult, Value, INT_BITS, INT_MAX, INT_MIN};

thread_local! {
    /// Env (job control status, etc) for the shell.
    pub static SHELL_ENV: RefCell<shell::jobs::Jobs> = RefCell::new(shell::jobs::Jobs::new(true));
}

thread_local! {
    /// Env (job control status, etc) for the shell.
    pub static ENV: RefCell<SloshVm> = RefCell::new(new_slosh_vm());
}

const PROMPT_FN: &str = "prompt";

fn get_prompt(env: &mut SloshVm) -> String {
    let i_val = env.intern("__prompt");
    if let Some(idx) = env.global_intern_slot(i_val) {
        match env.get_global(idx) {
            Value::Lambda(h) => {
                let l = env.get_lambda(h);
                match env.do_call(l, &[], None) {
                    Ok(v) => match v {
                        Value::StringConst(i) => env.get_interned(i).to_string(),
                        Value::String(h) => env.get_string(h).to_string(),
                        _ => v.display_value(env),
                    },
                    Err(e) => {
                        eprintln!("Error getting prompt: {e}");
                        "slosh> ".to_string()
                    }
                }
            }
            Value::Closure(h) => {
                let (l, tcaps) = env.get_closure(h);
                let caps = Vec::from(tcaps);
                match env.do_call(l, &[], Some(&caps[..])) {
                    Ok(v) => match v {
                        Value::StringConst(i) => env.get_interned(i).to_string(),
                        Value::String(h) => env.get_string(h).to_string(),
                        _ => v.display_value(env),
                    },
                    Err(e) => {
                        eprintln!("Error getting prompt: {e}");
                        "slosh> ".to_string()
                    }
                }
            }
            _ => env.get_global(idx).display_value(env),
        }
    } else {
        "slosh> ".to_string()
    }
}

/// Given a [`SloshVm`] and a String, usually the rc file for slosh, set
/// the *load-path* global variable to facilitate proper loading of scripts.
///
/// It is assumed users will put slosh scripts at the location(s) dictated by
/// *load-path*.
pub fn set_initial_load_path(env: &mut SloshVm, load_paths: Vec<&str>) {
    let mut v = vec![];
    for path in load_paths {
        let i_path = env.intern(path);
        v.push(Value::StringConst(i_path));
    }
    let path = env.alloc_vector(v);
    add_global_value(
        env,
        "*load-path*",
        path,
        "Usage: (set '*load-path* '(\"/path/one\" \"/path/two\"))

Set the a list of paths to search for loading scripts with the load form.
Paths are a vector and are searched in index order for the file name of
the path to be loaded.

Section: scripting
",
    );
}

fn make_path_dir_if_possible(path: impl AsRef<Path> + Debug) -> Option<PathBuf> {
    if let Ok(f_data) = fs::metadata(path.as_ref()) {
        if f_data.is_dir() {
            Some(path.as_ref().into())
        } else {
            None
        }
    } else {
        // This means provided path doesn't exist (PathBuf::exists(...) just verifies
        // if fs::metadata::<&Path>(...).is_ok()). If there is no HOME dir try to create it
        // to guarantee that there is a $HOME and that it is a directory.
        match create_dir_all(path.as_ref()) {
            Ok(_) => Some(path.as_ref().into()),
            Err(e) => {
                eprintln!(
                    "Path [{:?}] did not point to valid directory nor could that directory be created.: {e}",
                    path
                );
                None
            }
        }
    }
}

fn get_home_dir() -> Option<PathBuf> {
    if let Ok(home_dir) = env::var("HOME") {
        make_path_dir_if_possible(home_dir)
    } else {
        None
    }
}

fn load_core(env: &mut SloshVm) {
    match load_internal(env, "core.slosh") {
        Ok(_) => {}
        Err(err) => eprintln!("ERROR: {err}"),
    }
}

fn load_core_slosh() {
    ENV.with(|renv| {
        let mut env = renv.borrow_mut();
        load_core(&mut env)
    });
}

/// Expected that the user's init.slosh will be in the user's home directory
/// at `$HOME/.config/slosh/` otherwise the directory structure will be created.
fn load_sloshrc() {
    if let Some(home_dir) = get_home_dir() {
        let slosh_path = home_dir.join(".config").join("slosh");
        if let Some(slosh_dir) = make_path_dir_if_possible(slosh_path.as_path()) {
            ENV.with(|renv| {
                let mut env = renv.borrow_mut();
                set_initial_load_path(
                    env.deref_mut(),
                    vec![slosh_dir.as_os_str().to_string_lossy().as_ref()],
                );
                let init = slosh_dir.join("init.slosh");
                if fs::metadata::<&Path>(init.as_ref()).is_err() {
                    match File::create::<&Path>(init.as_ref()) {
                        Ok(mut f) => match f.write_all(SLSHRC.as_bytes()) {
                            Ok(_) => {}
                            Err(e) => {
                                eprintln!("error writing default config {:?}: {e}", init.as_path())
                            }
                        },
                        Err(e) => {
                            eprintln!("error creating default config {:?}: {e}", init.as_path())
                        }
                    }
                }
                let init = init.as_os_str().to_string_lossy();
                let script = env.intern(init.as_ref());
                let script = env.get_interned(script);
                match load_internal(&mut env, script) {
                    Ok(_) => {}
                    Err(err) => eprintln!("ERROR: {err}"),
                }
            });
        }
    }
}

fn history_file() -> String {
    let mut share_dir = if let Ok(mut home) = env::var("HOME") {
        if home.ends_with('/') {
            home.push_str(".local/share/slosh");
        } else {
            home.push_str("/.local/share/slosh");
        }
        home
    } else {
        "./.local/share/slosh".to_string()
    };
    if let Err(err) = create_dir_all(&share_dir) {
        eprintln!(
            "WARNING: Unable to create share directory: {}- {}",
            share_dir, err
        );
    }
    share_dir.push_str("/history");
    share_dir
}

fn get_color_closure() -> Option<ColorClosure> {
    ENV.with(move |renv| -> Option<ColorClosure> {
        let mut env = renv.borrow_mut();
        let handler_interned = env.intern("__line_handler");
        if let Some(idx) = env.global_intern_slot(handler_interned) {
            match env.get_global(idx) {
                Value::Lambda(h) => Some(Box::new(move |input: &str| -> String {
                    ENV.with(|renv| {
                        let mut env = renv.borrow_mut();
                        let line_handler = env.get_lambda(h);
                        let param = env.alloc_string(input.to_string());
                        env.heap_sticky(param);
                        let res = match env.do_call(line_handler, &[param], None) {
                            Ok(v) => match v {
                                Value::StringConst(i) => env.get_interned(i).to_string(),
                                Value::String(h) => env.get_string(h).to_string(),
                                _ => v.display_value(&env),
                            },
                            Err(e) => {
                                format!("ERROR {e}")
                            }
                        };
                        env.heap_unsticky(param);
                        res
                    })
                })),
                Value::Closure(h) => Some(Box::new(move |input: &str| -> String {
                    ENV.with(|renv| {
                        let mut env = renv.borrow_mut();
                        let (line_handler, tcaps) = env.get_closure(h);
                        let caps = Vec::from(tcaps);
                        let param = env.alloc_string(input.to_string());
                        env.heap_sticky(param);
                        let res = match env.do_call(line_handler, &[param], Some(&caps[..])) {
                            Ok(v) => match v {
                                Value::StringConst(i) => env.get_interned(i).to_string(),
                                Value::String(h) => env.get_string(h).to_string(),
                                _ => v.display_value(&env),
                            },
                            Err(e) => {
                                format!("ERROR {e}")
                            }
                        };
                        env.heap_unsticky(param);
                        res
                    })
                })),
                _ => None,
            }
        } else {
            None
        }
    })
}

fn get_usage(vm: &mut SloshVm, registers: &[Value]) -> VMResult<Value> {
    if registers.len() > 1 {
        Err(VMError::new_compile(
            "usage: too many args, requires one symbol as an argument",
        ))
    } else {
        match registers.iter().next() {
            None => Err(VMError::new_compile(
                "usage: no args provides, requires one symbol as an argument",
            )),
            Some(sym) => match sym {
                Value::Symbol(i) => match vm.global_intern_slot(*i) {
                    None => Err(VMError::new_compile(
                        "usage: symbol provided is not defined.",
                    )),
                    Some(slot) => {
                        let mut usage = usage(vm, slot, sym);
                        if usage.trim().is_empty() {
                            let docstring_key = vm.intern_static("doc-string");
                            let raw_doc_string = vm
                                .get_global_property(slot, docstring_key)
                                .and_then(|x| match x {
                                    Value::String(h) => Some(vm.get_string(h).to_string()),
                                    Value::StringConst(i) => Some(vm.get_interned(i).to_string()),
                                    _ => None,
                                })
                                // return default empty string and have parse_doc_string handle error if no doc provided.
                                .unwrap_or_default();
                            if let Some(test) = raw_doc_string.trim().lines().next() {
                                if test.starts_with("Usage:") {
                                    usage = test.to_string();
                                }
                            }
                        } else {
                            usage = format!("Usage: {}", usage);
                        }
                        Ok(vm.alloc_string(usage))
                    }
                },
                _ => Err(VMError::new_compile(
                    "usage: requires one symbol as an argument",
                )),
            },
        }
    }
}

pub fn usage(vm: &mut SloshVm, slot: u32, sym: &Value) -> String {
    let name = sym.display_value(vm);
    let mut doc_str = String::new();
    let sym = vm.get_global(slot);
    let args = match sym {
        Value::Lambda(h) => {
            let l = vm.get_lambda(h);
            l.dbg_args.clone()
        }
        Value::Closure(h) => {
            let (l, _h) = vm.get_closure(h);
            l.dbg_args.clone()
        }
        _ => {
            return doc_str;
        }
    };
    if let Some(args) = args {
        doc_str.push('(');
        doc_str.push_str(&name);
        for a in args {
            let arg = vm.get_interned(a);
            doc_str.push(' ');
            doc_str.push_str(arg);
        }
        doc_str.push(')');
    }
    doc_str
}

pub fn set_builtins(env: &mut SloshVm) {
    setup_collection_builtins(env);
    add_print_builtins(env);
    add_load_builtins(env);
    add_str_builtins(env);
    add_misc_builtins(env);
    add_io_builtins(env);
    add_conv_builtins(env);
    add_fs_meta_builtins(env);
    add_fs_temp_builtins(env);
    add_rand_builtins(env);
<<<<<<< HEAD
    add_math_builtins(env);
=======
    add_doc_builtins(env);
>>>>>>> 3cb41382

    env.set_named_global("*int-bits*", (INT_BITS as i64).into());
    env.set_named_global("*int-max*", INT_MAX.into());
    env.set_named_global("*int-min*", INT_MIN.into());
    let i = env.intern("ROOT");
    env.set_named_global("*ns*", Value::Symbol(i));
}

pub fn new_slosh_vm_with_builtins() -> SloshVm {
    let mut env = new_slosh_vm();
    set_builtins(&mut env);
    env
}

pub fn new_slosh_vm_with_builtins_and_core() -> SloshVm {
    let mut env = new_slosh_vm();
    set_builtins(&mut env);
    load_core(&mut env);
    env
}

fn add_doc_builtins(env: &mut SloshVm) {
    add_builtin(
        env,
        "usage",
        crate::get_usage,
        r#"Usage: (usage 'symbol)

Provides usage information derived from the bytecode. Documentation can also have it's
own usage string provided in the doc string but this function returns what the actual
function's compiled code provides.

Section: core"#,
    );
}

pub fn set_builtins_shell(env: &mut SloshVm) {
    set_builtins(env);
    add_shell_builtins(env);
    env.set_global_builtin("dump-regs", builtin_dump_regs);

    let uid = Sys::current_uid();
    let euid = Sys::effective_uid();
    env::set_var("UID", format!("{uid}"));
    env::set_var("EUID", format!("{euid}"));
    env.set_named_global("*uid*", uid.into());
    env.set_named_global("*euid*", euid.into());
    env.set_named_global("*last-status*", 0.into());
    // Initialize the HOST variable
    let host: OsString = Sys::gethostname().unwrap_or_else(|| "Operating system hostname is not a string capable of being parsed by native platform???".into());
    env::set_var("HOST", host);
    if let Ok(dir) = env::current_dir() {
        env::set_var("PWD", dir);
    }
}

pub fn run(modify_vm: fn(&mut SloshVm) -> ()) -> i32 {
    run_slosh(modify_vm)
}

fn run_slosh(modify_vm: fn(&mut SloshVm) -> ()) -> i32 {
    let mut status = 0;
    if let Some(config) = get_config() {
        ENV.with(|renv| {
            let mut env = renv.borrow_mut();
            set_builtins_shell(&mut env);
            modify_vm(&mut env);
        });
        if config.command.is_none() && config.script.is_none() {
            load_core_slosh();
            load_sloshrc();
            if Sys::is_tty(STDIN_FILENO) {
                status = run_shell_tty();
            } else {
                status = run_shell_with_stdin();
            }
        } else if let Some(mut command) = config.command {
            for a in &config.args {
                command.push(' ');
                command.push_str(a);
            }
            if Sys::is_tty(STDIN_FILENO) {
                shell::run::setup_shell_tty(STDIN_FILENO);
            }
            status = if command.trim_start().starts_with('(') {
                ENV.with(|env| {
                    exec_expression(command, &mut env.borrow_mut());
                });
                0
            } else {
                SHELL_ENV.with(|jobs| {
                    shell::run::run_one_command(&command, &mut jobs.borrow_mut()).unwrap_or_else(
                        |err| {
                            eprintln!("ERROR executing {command}: {err}");
                            1
                        },
                    )
                })
            };
            SHELL_ENV.with(|jobs| {
                jobs.borrow_mut().reap_procs();
            });
        } else if let Some(script) = config.script {
            load_core_slosh();
            load_sloshrc();
            status = ENV.with(|renv| {
                let mut env = renv.borrow_mut();
                let script = env.intern(&script);
                let script = env.get_interned(script);
                match load_internal(&mut env, script) {
                    Ok(_) => 0,
                    Err(err) => {
                        eprintln!("ERROR: {err}");
                        1
                    }
                }
            });
        }
    }
    status
}

fn run_shell_tty() -> i32 {
    let mut con = Context::new();
    //con.set_completer(Box::new(FilenameCompleter::new(Some("."))));
    con.set_completer(Box::new(ShellCompleter::new()));
    con.set_editor_rules(make_editor_rules());
    let mut vi = keymap::Vi::new();
    let vi_keywords = vec!["_", "-"];
    vi.set_keyword_rule(Box::new(AlphanumericAndVariableKeywordRule::new(
        vi_keywords,
    )));
    /*if let Some((ch1, ch2, timeout)) = repl_settings.vi_esc_sequence {
        vi.set_esc_sequence(ch1, ch2, timeout);
    }
    vi.set_normal_prompt_prefix(repl_settings.vi_normal_prompt_prefix.clone());
    vi.set_normal_prompt_suffix(repl_settings.vi_normal_prompt_suffix.clone());
    vi.set_insert_prompt_prefix(repl_settings.vi_insert_prompt_prefix.clone());
    vi.set_insert_prompt_suffix(repl_settings.vi_insert_prompt_suffix.clone());*/
    //Box::new(keymap::Emacs::new())
    con.set_keymap(Box::new(vi));

    if let Err(e) = con.history.set_file_name_and_load_history(history_file()) {
        eprintln!("Error loading history: {e}");
    }
    shell::run::setup_shell_tty(STDIN_FILENO);
    SHELL_ENV.with(|jobs| {
        jobs.borrow_mut().cap_term();
    });
    let mut status = 0;
    loop {
        SHELL_ENV.with(|jobs| {
            jobs.borrow_mut().reap_procs();
        });
        let prompt = ENV.with(|env| get_prompt(&mut env.borrow_mut()));
        let res = match con.read_line(Prompt::from(prompt), get_color_closure()) {
            Ok(input) => input,
            Err(err) => match err.kind() {
                ErrorKind::UnexpectedEof => {
                    status = 1;
                    break;
                }
                ErrorKind::Interrupted => {
                    continue;
                }
                _ => {
                    // Usually can just restore the tty and be back in action.
                    SHELL_ENV.with(|jobs| {
                        jobs.borrow_mut().restore_terminal();
                    });
                    eprintln!("Error on input: {err}");
                    continue;
                }
            },
        };

        if res.is_empty() {
            continue;
        }

        let res = if res.contains("\\\n") {
            res.replace("\\\n", "")
        } else {
            res
        };
        con.history.push(&res).expect("Failed to push history.");
        status = exec_expr_or_run_command(&res, status);
    }
    status
}

fn exec_expr_or_run_command(res: &String, mut status: i32) -> i32 {
    if res.starts_with('(') {
        ENV.with(|env| {
            exec_expression(res.clone(), &mut env.borrow_mut());
        });
    } else {
        status = run_command(res);
    }
    status
}

fn run_command(res: &String) -> i32 {
    let status = SHELL_ENV.with(|jobs| {
        shell::run::run_one_command(res, &mut jobs.borrow_mut()).unwrap_or_else(|err| {
            eprintln!("ERROR executing {res}: {err}");
            1
        })
    });
    ENV.with(|env| {
        env.borrow_mut()
            .set_named_global("*last-status*", status.into());
    });
    status
}

fn run_shell_with_stdin() -> i32 {
    // No tty so just grab lines from stdin and try to use them....
    let mut res = String::new();
    let stdin = std::io::stdin();
    let mut status = 0;
    while let Ok(bytes) = stdin.lock().read_line(&mut res) {
        SHELL_ENV.with(|jobs| {
            jobs.borrow_mut().reap_procs();
        });
        if bytes == 0 {
            break;
        }
        if res.is_empty() {
            continue;
        }
        status = exec_expr_or_run_command(&res, status);
        res.clear();
    }
    SHELL_ENV.with(|jobs| {
        jobs.borrow_mut().reap_procs();
    });
    status
}

fn read_expression_to_list(res: String, env: &mut SloshVm) -> Result<Vec<Value>, ReadError> {
    let reader = Reader::from_string(res, env, "", 1, 0);
    reader.collect()
}

fn exec_expression(res: String, env: &mut SloshVm) {
    let exps = read_expression_to_list(res, env);
    match exps {
        Ok(exps) => {
            for exp in exps {
                let line_num = env.line_num();
                let mut state = CompileState::new_state(PROMPT_FN, line_num, None);
                if let Err(e) = pass1(env, &mut state, exp) {
                    eprintln!("Compile error (pass1), line {}: {}", env.line_num(), e);
                    return;
                }
                if let Err(e) = compile(env, &mut state, exp, 0) {
                    if e.key == "compile" || e.key == "read" {
                        eprintln!("Compile error, line {}: {}", env.line_num(), e);
                        return;
                    } else {
                        eprintln!("Comp Time ERROR: {}", e.display(env));
                        if let Some(err_frame) = env.err_frame() {
                            let line = err_frame.current_line().unwrap_or(0);
                            eprintln!(
                                "{} line: {} ip: {:#010x}",
                                err_frame.chunk.file_name,
                                line,
                                err_frame.current_offset()
                            );
                        }
                        debug(env);
                    }
                }
                if let Err(e) = state.chunk.encode0(RET, env.own_line()) {
                    eprintln!(
                        "Compile error (failed to add return...), line {}: {}",
                        env.line_num(),
                        e
                    );
                    return;
                }
                let chunk = Arc::new(state.chunk.clone());
                match env.execute(chunk.clone()) {
                    Ok(res) => {
                        if !res.is_nil() {
                            println!("{}", display_value(env, res));
                        }
                    }
                    Err(err) => {
                        eprintln!("ERROR: {}", err.display(env));
                        if let Some(err_frame) = env.err_frame() {
                            let line = err_frame.current_line().unwrap_or(0);
                            eprintln!(
                                "{} line: {} ip: {:#010x}",
                                err_frame.chunk.file_name,
                                line,
                                err_frame.current_offset()
                            );
                        }
                        debug(env);
                    }
                }
            }
        }
        Err(err) => println!("Reader error: {err}"),
    }
}

#[cfg(test)]
mod tests {
    extern crate tempdir;

    use super::*;

    use crate::{set_initial_load_path, ENV};
    use compiler_test_utils::exec;
    use slvm::{from_i56, Value};
    use std::fs::{create_dir_all, File};
    use std::io::Write;
    use std::ops::DerefMut;
    use temp_env;
    use tempdir::TempDir;

    #[test]
    fn test_load_path_no_home() {
        // create home dir
        let tmp_dir = TempDir::new("test_load_path").unwrap();
        let home_dir = tmp_dir.path().to_str();
        let home_path = home_dir.unwrap().to_string();

        let tmp_0 = tmp_dir.path().join("tmp_0");
        let tmp_1 = tmp_dir.path().join("tmp_1");
        {
            // create a dir with an add fcn that adds 1 in  add.slosh
            create_dir_all(tmp_0.clone()).unwrap();
            let file_0 = tmp_0.as_path().join("add.slosh");
            let mut file_0 = File::create(file_0).unwrap();
            writeln!(file_0, "(def add (fn (x) (+ 1 x)))").unwrap();
            File::flush(&mut file_0).unwrap();

            // create a dir with an add fcn that adds 2 in add.slosh
            create_dir_all(tmp_1.clone()).unwrap();
            let file_1 = tmp_1.as_path().join("add.slosh");
            let mut file_1 = File::create(file_1).unwrap();
            writeln!(file_1, "(def add (fn (x) (+ 2 x)))").unwrap();
            File::flush(&mut file_1).unwrap();
        }

        let v = temp_env::with_var("HOME", home_dir, || {
            ENV.with(|env| {
                let mut vm = env.borrow_mut();
                set_builtins_shell(vm.deref_mut());
                set_initial_load_path(
                    vm.deref_mut(),
                    vec![
                        &home_path,
                        tmp_0.to_str().unwrap().as_ref(),
                        tmp_1.to_str().unwrap().as_ref(),
                    ],
                );
                _ = exec(vm.deref_mut(), "(load \"add.slosh\")");
                let v = exec(vm.deref_mut(), "(add 1)");
                match v {
                    Value::Int(i) => from_i56(&i),
                    _ => {
                        panic!("Value should be an integer");
                    }
                }
            })
        });
        assert_eq!(v, 2i64);
    }
}<|MERGE_RESOLUTION|>--- conflicted
+++ resolved
@@ -376,11 +376,8 @@
     add_fs_meta_builtins(env);
     add_fs_temp_builtins(env);
     add_rand_builtins(env);
-<<<<<<< HEAD
     add_math_builtins(env);
-=======
     add_doc_builtins(env);
->>>>>>> 3cb41382
 
     env.set_named_global("*int-bits*", (INT_BITS as i64).into());
     env.set_named_global("*int-max*", INT_MAX.into());
