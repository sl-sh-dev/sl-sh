use crate::lisp_adapters::{SlFrom, SlFromRef};
use bridge_types::ErrorStrings;
use compile_state::state::SloshVm;
use slvm::value::ValueType;
use slvm::{from_i56, to_i56, VMError, VMResult, Value, ValueTypes};

impl SlFrom<()> for Value {
    fn sl_from(_value: (), _vm: &mut SloshVm) -> VMResult<Self> {
        Ok(Value::Nil)
    }
}

impl<'a> SlFromRef<'a, Value> for () {
    fn sl_from_ref(value: Value, _vm: &'a SloshVm) -> VMResult<()> {
        match value {
            Value::Nil => Ok(()),
            _ => Err(VMError::new_conversion(
                ErrorStrings::fix_me_mismatched_type(
                    <&'static str>::from(ValueType::Nil),
                    value.display_type(_vm),
                ),
            )),
        }
    }
}

impl SlFrom<i32> for Value {
    fn sl_from(value: i32, _vm: &mut SloshVm) -> VMResult<Self> {
        Ok(to_i56(value as i64))
    }
}
impl SlFrom<u32> for Value {
    fn sl_from(value: u32, _vm: &mut SloshVm) -> VMResult<Self> {
        Ok(to_i56(value as i64))
    }
}

impl<'a> SlFromRef<'a, Value> for i32 {
    fn sl_from_ref(value: Value, vm: &'a SloshVm) -> VMResult<i32> {
        match value {
            Value::Int(num) => {
                let num = from_i56(&num);
                num.try_into().map_err(|_| {
                    VMError::new_conversion(
                        "Provided slosh value too small to fit desired type.".to_string(),
                    )
                })
            }
            _ => Err(VMError::new_conversion(
                ErrorStrings::fix_me_mismatched_type(
                    <&'static str>::from(ValueType::Int),
                    value.display_type(vm),
                ),
            )),
        }
    }
}

impl SlFrom<f64> for Value {
    fn sl_from(value: f64, _vm: &mut SloshVm) -> VMResult<Self> {
        Ok(Value::Float(value.into()))
    }
}

impl<'a> SlFromRef<'a, Value> for f64 {
    fn sl_from_ref(value: Value, vm: &'a SloshVm) -> VMResult<Self> {
        match value {
<<<<<<< HEAD
            Value::Float(vmfloat) => Ok(f64::from(*vmfloat)),
=======
            Value::Float(f56) => Ok(f64::from(f56)),
>>>>>>> db3e0a25
            _ => Err(VMError::new_conversion(
                ErrorStrings::fix_me_mismatched_type(
                    <&'static str>::from(ValueType::Float),
                    value.display_type(vm),
                ),
            )),
        }
    }
}

impl SlFrom<usize> for Value {
    fn sl_from(value: usize, _vm: &mut SloshVm) -> VMResult<Self> {
        Ok(to_i56(value as i64))
    }
}

impl<'a> SlFromRef<'a, Value> for usize {
    fn sl_from_ref(value: Value, vm: &'a SloshVm) -> VMResult<Self> {
        match value {
            Value::Int(i) => usize::try_from(from_i56(&i)).map_err(|_| {
                VMError::new_conversion(ErrorStrings::fix_me_mismatched_type(
                    <&'static str>::from(ValueType::Int),
                    value.display_type(vm),
                ))
            }),
            _ => Err(VMError::new_conversion(
                ErrorStrings::fix_me_mismatched_type(
                    String::from(ValueTypes::from([ValueType::Int])),
                    value.display_type(vm),
                ),
            )),
        }
    }
}

impl<'a> SlFromRef<'a, Value> for i64 {
    fn sl_from_ref(value: Value, vm: &'a SloshVm) -> VMResult<Self> {
        match value {
            Value::Int(i) => Ok(from_i56(&i)),
            _ => Err(VMError::new_conversion(
                ErrorStrings::fix_me_mismatched_type(
                    <&'static str>::from(ValueType::Int),
                    value.display_type(vm),
                ),
            )),
        }
    }
}

#[cfg(test)]
mod tests {
    use crate::lisp_adapters::SlFromRef;
    use crate::lisp_adapters::SlInto;
    use compile_state::state::new_slosh_vm;
    use slvm::{to_i56, Value};

    #[test]
    fn test_i32_conversions_rust_to_value() {
        let mut vm = new_slosh_vm();
        let vm = &mut vm;
        let test_vals = vec![0_i32, 1_i32, -1_i32, i32::MIN, i32::MAX];
        for val in test_vals {
            let val: Value = val.sl_into(vm).expect("i32 can be converted to Value");
            assert!(matches!(val, Value::Int(_)));
        }
    }

    #[test]
    fn test_i32_conversions_value_to_rust() {
        let mut vm = new_slosh_vm();
        let vm = &mut vm;
        let val = to_i56(7_i32 as i64);
        let _val: i32 = i32::sl_from_ref(val, vm).expect("Value can be converted to i32");
    }
}<|MERGE_RESOLUTION|>--- conflicted
+++ resolved
@@ -65,11 +65,7 @@
 impl<'a> SlFromRef<'a, Value> for f64 {
     fn sl_from_ref(value: Value, vm: &'a SloshVm) -> VMResult<Self> {
         match value {
-<<<<<<< HEAD
-            Value::Float(vmfloat) => Ok(f64::from(*vmfloat)),
-=======
-            Value::Float(f56) => Ok(f64::from(f56)),
->>>>>>> db3e0a25
+            Value::Float(float) => Ok(f64::from(float)),
             _ => Err(VMError::new_conversion(
                 ErrorStrings::fix_me_mismatched_type(
                     <&'static str>::from(ValueType::Float),
