--- conflicted
+++ resolved
@@ -333,33 +333,21 @@
             if Sys::is_tty(STDIN_FILENO) {
                 shell::run::setup_shell_tty(STDIN_FILENO);
             }
-<<<<<<< HEAD
-            status = SHELL_ENV.with(|jobs| {
-                shell::run::run_one_command(&command, &mut jobs.borrow_mut()).unwrap_or_else(
-                    |err| {
-                        eprintln!("ERROR executing {command}: {err}");
-                        1
-                    },
-                )
-            });
-=======
-            let status = if command.trim_start().starts_with('(') {
+            status = if command.trim_start().starts_with('(') {
                 ENV.with(|env| {
                     exec_expression(command, &mut env.borrow_mut());
                 });
                 0
             } else {
                 SHELL_ENV.with(|jobs| {
-                    match shell::run::run_one_command(&command, &mut jobs.borrow_mut()) {
-                        Ok(status) => status,
-                        Err(err) => {
+                    shell::run::run_one_command(&command, &mut jobs.borrow_mut()).unwrap_or_else(
+                        |err| {
                             eprintln!("ERROR executing {command}: {err}");
                             1
-                        }
-                    }
+                        },
+                    )
                 })
             };
->>>>>>> 3bf29eef
             SHELL_ENV.with(|jobs| {
                 jobs.borrow_mut().reap_procs();
             });
