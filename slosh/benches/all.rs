use std::path::PathBuf;

use compile_state::state::{new_slosh_vm, CompileState, SloshVm, SloshVmTrait};
use sl_compiler::pass1::pass1;
use sl_compiler::{compile, Reader};
use slvm::{Chunk, VMError, VMResult, Value, RET};
use std::sync::Arc;

fn load_one_expression(
    vm: &mut SloshVm,
    exp: Value,
    name: &'static str,
    doc_string: Option<Value>,
) -> VMResult<(Arc<Chunk>, Option<Value>)> {
    let line_num = vm.line_num();
    let mut state = CompileState::new_state(name, line_num, None);
    state.chunk.dbg_args = Some(Vec::new());
    state.doc_string = doc_string;
    if let Err(e) = pass1(vm, &mut state, exp) {
        println!(
            "Compile error (pass one), {}, line {}: {}",
            name,
            vm.line_num(),
            e
        );
        return Err(e);
    }
    if let Err(e) = compile(vm, &mut state, exp, 0) {
        println!(
            "Compile error, {} line {}: {} exp: {}",
            name,
            vm.line_num(),
            e,
            exp.display_value(vm)
        );
        return Err(e);
    }
    if let Err(e) = state.chunk.encode0(RET, vm.own_line()) {
        println!("Compile error, {} line {}: {}", name, vm.line_num(), e);
        return Err(e);
    }
    state.chunk.extra_regs = state.max_regs;
    Ok((Arc::new(state.chunk), state.doc_string))
}

pub fn run_bench(n: usize, m: f32) -> String {
    format!("(eval-pol {} {})", n, m)
}

pub fn run_reader(reader: &mut Reader) -> VMResult<Value> {
    let mut last = Value::False;
    while let Some(exp) = reader.next() {
        let reader_vm = reader.vm();
        let exp = exp
            .map_err(|e| VMError::new("read", e.to_string()))
            .unwrap();
        reader_vm.heap_sticky(exp);

        let result = load_one_expression(reader_vm, exp, "", None);

        reader_vm.heap_unsticky(exp);
        let (chunk, _new_doc_string) = result.unwrap();
        last = reader_vm.execute(chunk)?;
    }
    Ok(last)
}

/// returns ./slosh/benches/ PathBuf
pub fn get_benches_directory() -> PathBuf {
    let mut path = PathBuf::from(env!("CARGO_MANIFEST_DIR"));
    path.push("benches");
    path
}

pub fn get_float_benchmark() -> PathBuf {
    get_benches_directory().join("float-bench.slosh")
}

fn run_float_script(n: usize, m: f32, expected: f64) {
    let vm = &mut new_slosh_vm();
    let fname = get_float_benchmark();
    match std::fs::File::open(&fname) {
        Ok(file) => {
            let mut reader = Reader::from_file(file, vm, "", 1, 0);
            let _ = run_reader(&mut reader);
        }
        Err(e) => {
            panic!("Could not open file: {:?}", e);
        }
    }
    let mut reader = Reader::from_string(run_bench(n, m), vm, "", 1, 0);
    let last = run_reader(&mut reader);
    match last {
        Ok(Value::Float(f)) => {
<<<<<<< HEAD
            let f: f32 = f.into();
            assert_eq!(f, expected);
=======
            assert_eq!(f64::from(f), expected);
>>>>>>> 299f2d9b
        }
        _ => {
            panic!("Not a float");
        }
    }
}

#[cfg(target_arch = "x86_64")]
mod instruction_count {
    use super::*;
    use iai::{black_box, main};

    fn float_one_hundred() {
        black_box(run_float_script(100, 0.5, 399.99999999958527));
    }

    fn float_one_thousand() {
        black_box(run_float_script(1000, 0.05, 2105.2631578924484));
    }

    fn float_ten_thousand() {
        black_box(run_float_script(10_000, 0.2, 24999.999999998603));
    }

    main!(float_one_hundred, float_one_thousand, float_ten_thousand,);

    pub fn run() {
        main();
    }
}

#[cfg(not(target_arch = "x86_64"))]
mod wall_clock {
    use super::*;
    use criterion::{criterion_group, criterion_main, Criterion};

    fn float_one_hundred(c: &mut Criterion) {
        c.bench_function("float_ten", |bench| {
            bench.iter(|| std::hint::black_box(run_float_script(100, 0.5, 399.99999999958527)));
        });
    }

    fn float_one_thousand(c: &mut Criterion) {
        c.bench_function("float_one_thousand", |bench| {
            bench.iter(|| std::hint::black_box(run_float_script(1000, 0.05, 2105.2631578924484)));
        });
    }

    fn float_ten_thousand(c: &mut Criterion) {
        c.bench_function("float_one_hundred", |bench| {
            bench.iter(|| std::hint::black_box(run_float_script(10_000, 0.2, 24999.999999998603)));
        });
    }

    criterion_group!(
        benches,
        float_one_hundred,
        float_one_thousand,
        float_ten_thousand,
    );

    criterion_main!(benches);

    pub fn run() {
        main();
    }
}

fn main() {
    #[cfg(target_arch = "x86_64")]
    instruction_count::run();

    #[cfg(not(target_arch = "x86_64"))]
    wall_clock::run();
}<|MERGE_RESOLUTION|>--- conflicted
+++ resolved
@@ -92,12 +92,7 @@
     let last = run_reader(&mut reader);
     match last {
         Ok(Value::Float(f)) => {
-<<<<<<< HEAD
-            let f: f32 = f.into();
-            assert_eq!(f, expected);
-=======
             assert_eq!(f64::from(f), expected);
->>>>>>> 299f2d9b
         }
         _ => {
             panic!("Not a float");
